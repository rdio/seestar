--- conflicted
+++ resolved
@@ -24,11 +24,7 @@
                   timeuuid | inet.
 -type decimal() :: {Unscaled :: integer(), Scale :: integer()}.
 -type value() :: null | integer() | binary() | boolean() | float() | inet:ip_address() |
-<<<<<<< HEAD
-                 decimal() | list() | dict() | set().
-=======
                  decimal() | list() | dict_t() | set_t().
->>>>>>> 9a5c7f42
 -export_type([type/0, value/0]).
 
 %% -------------------------------------------------------------------------
