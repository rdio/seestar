%%% Copyright 2014 Aleksey Yeschenko
%%%
%%% Licensed under the Apache License, Version 2.0 (the "License");
%%% you may not use this file except in compliance with the License.
%%% You may obtain a copy of the License at
%%%
%%%     http://www.apache.org/licenses/LICENSE-2.0
%%%
%%% Unless required by applicable law or agreed to in writing, software
%%% distributed under the License is distributed on an "AS IS" BASIS,
%%% WITHOUT WARRANTIES OR CONDITIONS OF ANY KIND, either express or implied.
%%% See the License for the specific language governing permissions and
%%% limitations under the License.

%%% @private
-module(seestar_messages).

-export([encode/1, decode/3]).

-include("constants.hrl").
-include("seestar_messages.hrl").

<<<<<<< HEAD
=======
%% requests.
-define(STARTUP, 16#01).
-define(CREDENTIALS, 16#04).
-define(OPTIONS, 16#05).
-define(QUERY, 16#07).
-define(PREPARE, 16#09).
-define(EXECUTE, 16#0A).
-define(REGISTER, 16#0B).
%% responses.
-define(ERROR, 16#00).
-define(READY, 16#02).
-define(AUTHENTICATE, 16#03).
-define(SUPPORTED, 16#06).
-define(RESULT, 16#08).
%% event.
-define(EVENT, 16#0C).

-define(TOPOLOGY_CHANGE, <<"TOPOLOGY_CHANGE">>).
-define(STATUS_CHANGE, <<"STATUS_CHANGE">>).
-define(SCHEMA_CHANGE, <<"SCHEMA_CHANGE">>).

>>>>>>> 421df6e7
-type outgoing() :: #startup{}
                  | #auth_response{}
                  | #options{}
                  | #'query'{}
                  | #prepare{}
                  | #execute{}
                  | #register{}.

-type incoming() :: #error{}
                  | #ready{}
                  | #authenticate{}
                  | #supported{}
                  | #result{}
                  | #event{}
                  | #auth_success{}
                  | #auth_challenge{}.

-define(VERSION, <<"CQL_VERSION">>).
-define(COMPRESSION, <<"COMPRESSION">>).

%% -------------------------------------------------------------------------
%% encoding functions
%% -------------------------------------------------------------------------

-spec encode(outgoing()) -> {seestar_frame:opcode(), binary()}.
encode(#startup{version = Version, compression = Compression}) ->
    KVPairs =
        case Compression of
            undefined ->
                [{?VERSION, Version}];
            Value when is_binary(Value) ->
                [{?VERSION, Version}, {?COMPRESSION, Value}]
        end,
    {?STARTUP, seestar_types:encode_string_map(KVPairs)};

encode(#auth_response{body = Body}) ->
    {?AUTH_RESPONSE, Body};

encode(#options{}) ->
    {?OPTIONS, <<>>};

encode(#'query'{'query' = Query, params = QueryParams}) ->
    {?QUERY, <<
                (seestar_types:encode_long_string(Query))/binary,
                (encode_query_flags(QueryParams))/binary
             >>};

encode(#prepare{'query' = Query}) ->
    {?PREPARE, seestar_types:encode_long_string(Query)};

encode(#execute{id = ID, params = QueryParams}) ->
    {?EXECUTE, <<
        (seestar_types:encode_short_bytes(ID))/binary,
        (encode_query_flags(QueryParams))/binary
        >>};

encode(#batch{type = BatchType, consistency = Consistency, queries = QueriesList}) ->
    {?BATCH, <<
        (seestar_types:encode_batch_type(BatchType))/binary,
        (seestar_types:encode_short(length(QueriesList)))/binary,
        (encode_batch_queries(QueriesList))/binary,
        (seestar_types:encode_consistency(Consistency))/binary
        >>};

encode(#register{event_types = Types}) ->
    % assert validity of event types.
    Unique = lists:usort(Types),
    [] = Unique -- [topology_change, status_change, schema_change],
    Encoded = [ list_to_binary(string:to_upper(atom_to_list(Type))) || Type <- Types ],
    {?REGISTER, seestar_types:encode_string_list(Encoded)}.

%% -------------------------------------------------------------------------
%% decoding functions
%% -------------------------------------------------------------------------

-spec decode(seestar_frame:opcode(), binary(), any()) -> incoming().
decode(?ERROR, Body, _CachedDecodeData) ->
    {Code, Rest0} = seestar_types:decode_int(Body),
    {Message, Rest1} = seestar_types:decode_string(Rest0),
    #error{code = Code,
           message = Message,
           details = case Code of
                         ?UNAVAILABLE    -> decode_unavailable(Rest1);
                         ?WRITE_TIMEOUT  -> decode_write_timeout(Rest1);
                         ?READ_TIMEOUT   -> decode_read_timeout(Rest1);
                         ?ALREADY_EXISTS -> decode_already_exists(Rest1);
                         ?UNPREPARED     -> decode_unprepared(Rest1);
                         _               -> undefined
                     end};

decode(?READY, _Body, _CachedDecodeData) ->
    #ready{};

decode(?AUTHENTICATE, Body, _CachedDecodeData) ->
    {Class, _} = seestar_types:decode_string(Body),
    #authenticate{class = Class};

decode(?SUPPORTED, Body, _CachedDecodeData) ->
    {KVPairs, _} = seestar_types:decode_string_multimap(Body),
    #supported{versions = proplists:get_value(?VERSION, KVPairs),
               compression = proplists:get_value(?COMPRESSION, KVPairs)};

<<<<<<< HEAD
decode(?RESULT, Body, CachedDecodeData) ->
=======
decode(?EVENT, Body) ->
    {EventType, Rest} = seestar_types:decode_string(Body),
    #event{event = case EventType of
                       ?TOPOLOGY_CHANGE -> decode_topology_change(Rest);
                       ?STATUS_CHANGE -> decode_status_change(Rest);
                       ?SCHEMA_CHANGE -> decode_schema_change(Rest)
                   end};

decode(?RESULT, Body) ->
>>>>>>> 421df6e7
    {Kind, Rest} = seestar_types:decode_int(Body),
    #result{result = case Kind of
                         16#01 -> void;
                         16#02 -> decode_rows(Rest, CachedDecodeData);
                         16#03 -> decode_set_keyspace(Rest);
                         16#04 -> decode_prepared(Rest);
                         16#05 -> decode_schema_change(Rest)
                     end};
decode(?AUTH_SUCCESS, _Body, _CachedDecodeData) ->
    #auth_success{};
decode(?AUTH_CHALLENGE, Body, _CachedDecodeData) ->
    #auth_challenge{body = Body}.

%% -------------------------------------------------------------------------
%% error details
%% -------------------------------------------------------------------------

decode_unavailable(Data) ->
    {Consistency, Rest0} = seestar_types:decode_consistency(Data),
    {Required, Rest1} = seestar_types:decode_int(Rest0),
    {Alive, _} = seestar_types:decode_int(Rest1),
    #unavailable{consistency = Consistency, required = Required, alive = Alive}.

decode_write_timeout(Data) ->
    {Consistency, Rest0} = seestar_types:decode_consistency(Data),
    {Received, Rest1} = seestar_types:decode_int(Rest0),
    {Required, Rest2} = seestar_types:decode_int(Rest1),
    {WriteType, _} = seestar_types:decode_string(Rest2),
    #write_timeout{consistency = Consistency,
                   received = Received,
                   required = Required,
                   write_type = list_to_atom(string:to_lower(binary_to_list(WriteType)))}.

decode_read_timeout(Data) ->
    {Consistency, Rest0} = seestar_types:decode_consistency(Data),
    {Received, Rest1} = seestar_types:decode_int(Rest0),
    {Required, Rest2} = seestar_types:decode_int(Rest1),
    <<DataPresent, _/binary>> = Rest2,
    #read_timeout{consistency = Consistency,
                  received = Received,
                  required = Required,
                  data_present = DataPresent =/= 0}.

decode_already_exists(Data) ->
    {{Keyspace, Table}, _} = decode_table_spec(Data),
    #already_exists{keyspace = Keyspace,
                    table = case Table of
                                 <<>> -> undefined;
                                 _    -> Table
                            end}.

decode_unprepared(Data) ->
    {ID, _} = seestar_types:decode_short_bytes(Data),
    #unprepared{id = ID}.

%% -------------------------------------------------------------------------
%% different result types
%% -------------------------------------------------------------------------

decode_rows(Body, undefined) ->
    {Meta, Rest0} = decode_metadata(Body),
    {Count, Rest1} = seestar_types:decode_int(Rest0),
    MetaMetadataColumns = Meta#metadata.columns,
    Rows = decode_rows(MetaMetadataColumns, Rest1, Count),
    #rows{metadata = Meta, rows = Rows};
decode_rows(Body, #metadata{columns = Columns}) ->
    {Meta, Rest0} = decode_metadata(Body),
    {Count, Rest1} = seestar_types:decode_int(Rest0),
    #rows{metadata = Meta, rows = decode_rows(Columns, Rest1, Count)}.

decode_rows(Columns, Data, Count) ->
    decode_rows(Columns, Data, Count, []).

decode_rows(_, _, 0, Acc) ->
    lists:reverse(Acc);
decode_rows(Columns, Data, Count, Acc) ->
    {Row, Rest} = decode_row(Columns, Data),
    decode_rows(Columns, Rest, Count - 1, [Row|Acc]).

decode_row(Columns, Data) ->
    decode_row(Columns, Data, []).

decode_row([], Data, Row) ->
    {lists:reverse(Row), Data};
decode_row([#column{type = Type}| Columns], Data, Row) ->
    {Value, Rest} = seestar_cqltypes:decode_value_with_size(Type, Data),
    decode_row(Columns, Rest, [Value|Row]).

decode_metadata(Data) ->
    {Flags, Rest0} = seestar_types:decode_int(Data),
    {Count, Rest1} = seestar_types:decode_int(Rest0),
    {HasMorePages, PagingState, Rest2} = decode_paging_state(<<Flags:8>>, Rest1),
    {Columns, Rest3} = maybe_decode_columns(<<Flags:8>>, Count, Rest2),
    {#metadata{has_more_results = HasMorePages, paging_state = PagingState, columns = Columns}, Rest3}.

maybe_decode_columns(<<_Other:5, 1:1, _Any:2>>, _Count, Rest2) ->
    {[], Rest2};
maybe_decode_columns(<<_Other:5, 0:1, _Any:2>> = Flags, Count, Rest2) ->
    {TableSpec, Rest3} = decode_table_spec(Flags, Rest2),
    {Columns, Rest4} = decode_column_specs(TableSpec, Rest3, Count),
    {Columns, Rest4}.

decode_paging_state(<<_Other:6, 0:1, _Any:1>>, Rest1) ->
    {false, undefined, Rest1};
decode_paging_state(<<_Other:6, 1:1, _Any:1>>, Rest1) ->
    {PagingState, Rest2} = seestar_types:decode_bytes(Rest1),
    {true, PagingState, Rest2}.

decode_table_spec(<<_Other:7, 0:1>>, Data) ->
    {undefined, Data};
decode_table_spec(<<_Other:7, 1:1>>, Data) ->
    decode_table_spec(Data).

decode_table_spec(Data) ->
    {Keyspace, Rest0} = seestar_types:decode_string(Data),
    {Table, Rest1} = seestar_types:decode_string(Rest0),
    {{Keyspace, Table}, Rest1}.

decode_column_specs(TableSpec, Data, Count) ->
    decode_column_specs(TableSpec, Data, Count, []).

decode_column_specs(_, Data, 0, Meta) ->
    {lists:reverse(Meta), Data};
decode_column_specs(TableSpec, Data, Count, Meta) ->
    {Column, Rest} = decode_column_spec(TableSpec, Data),
    decode_column_specs(TableSpec, Rest, Count - 1, [Column|Meta]).

decode_column_spec(undefined, Data) ->
    {TableSpec, Rest} = decode_table_spec(Data),
    decode_column_spec(TableSpec, Rest);
decode_column_spec({Keyspace, Table}, Data) ->
    {Name, Rest0} = seestar_types:decode_string(Data),
    {Type, Rest1} = seestar_cqltypes:decode_type(Rest0),
    {#column{keyspace = Keyspace, table = Table, name = Name, type = Type}, Rest1}.

decode_set_keyspace(Body) ->
    {Keyspace, _} = seestar_types:decode_string(Body),
    #set_keyspace{keyspace = Keyspace}.

decode_prepared(Body) ->
    {ID, Rest} = seestar_types:decode_short_bytes(Body),
    {RequestMetadata, Rest1} = decode_metadata(Rest),
    {ResultMetadata, _Rest2} = decode_metadata(Rest1),
    #prepared{id = ID, result_metadata = ResultMetadata, request_metadata = RequestMetadata}.

decode_topology_change(Body) ->
    {Change, Rest} = seestar_types:decode_string(Body),
    {{Address, Port}, _} = seestar_types:decode_inet(Rest),
    #topology_change{change = list_to_atom(string:to_lower(binary_to_list(Change))),
                     ip = Address,
                     port = Port}.

decode_status_change(Body) ->
    {Change, Rest} = seestar_types:decode_string(Body),
    {{Address, Port}, _} = seestar_types:decode_inet(Rest),
    #status_change{change = list_to_atom(string:to_lower(binary_to_list(Change))),
                   ip = Address,
                   port = Port}.

decode_schema_change(Body) ->
    {Change, Rest} = seestar_types:decode_string(Body),
    {{Keyspace, Table}, _} = decode_table_spec(Rest),
    #schema_change{change = list_to_atom(string:to_lower(binary_to_list(Change))),
                   keyspace = Keyspace,
                   table = case Table of
                               <<>> -> undefined;
                               _    -> Table
                           end}.

%% -------------------------------------------------------------------------
%% Internal
%% -------------------------------------------------------------------------
encode_batch_queries(QueriesList) ->
    << <<(encode_batch_query(Query))/binary>> || Query <- QueriesList >>.

encode_batch_query(#batch_query{kind = prepared, string_or_id = ID, values = Values}) ->
    {_Flag, EncodedValues} = values(Values),
    <<
        (seestar_types:encode_byte(1))/binary,
        (seestar_types:encode_short_bytes(ID))/binary,
        EncodedValues/binary
    >>;
encode_batch_query(#batch_query{kind = not_prepared, string_or_id = QueryString, values = Values}) ->
    {_Flag, EncodedValues} = values(Values),
    <<
        (seestar_types:encode_byte(0))/binary,
        (seestar_types:encode_long_string(QueryString))/binary,
        EncodedValues/binary
    >>.

encode_query_flags(QueryParams) ->
    {ValueFlag, Values} = case values(QueryParams#query_params.values) of
                              {0, _Any} ->
                                  {0, <<>>};
                              {1, Vals} ->
                                  {1, Vals}
                          end,
    SkipMetadataFlag = skip_meta(QueryParams),
    {PageSizeFlag, ResultPageSize} = page_size(QueryParams),
    {PagingStateFlag, PagingState} = paging_state(QueryParams),
    {SerialConsistencyFlag, SerialConsistency} = serial_consistency(QueryParams),
    Flags = << 0:3, SerialConsistencyFlag:1, PagingStateFlag:1, PageSizeFlag:1, SkipMetadataFlag:1, ValueFlag:1 >>,
    <<
    (seestar_types:encode_consistency(QueryParams#query_params.consistency))/binary,
    Flags/binary,
    Values/binary, ResultPageSize/binary, PagingState/binary, SerialConsistency/binary
    >>.

serial_consistency(#query_params{serial_consistency = serial}) ->
    {0, <<>>};

serial_consistency(#query_params{serial_consistency = local_serial}) ->
    {1, seestar_types:encode_consistency(local_serial)}.

paging_state(#query_params{paging_state = undefined}) ->
    {0, <<>>};
paging_state(#query_params{paging_state = PagingState}) ->
    {1, seestar_types:encode_bytes(PagingState)}.

page_size(#query_params{page_size = undefined}) ->
    {0, <<>>};
page_size(#query_params{page_size = PageSize}) when is_integer(PageSize) ->
    {1, seestar_types:encode_int(PageSize)}.

skip_meta(#query_params{cached_result_meta = undefined}) ->
    0;
skip_meta(#query_params{cached_result_meta = Metadata}) when is_record(Metadata, metadata) ->
    1.

values(#query_values{values = []})->
    {0, <<>>};
values(#query_values{values = Values, types = Types}) when length(Types) == length(Values) ->
    Variables = << <<(seestar_cqltypes:encode_value_with_size(Type, Value))/binary>>
        || {Type, Value} <- lists:zip(Types, Values) >>,
    {1, <<
    (seestar_types:encode_short(length(Values)))/binary ,
    Variables/binary>>};
values(#query_values{values = Values, types = []}) when is_list(Values) ->
    %% This happens in the case of the unprepared query. Types need to be 'guessed'
    %% TODO -> Could be a little clearer on the whole process
    Variables = << <<(seestar_cqltypes:encode_value_with_size(Value))/binary>> || Value <- Values >>,
    {1, <<
    (seestar_types:encode_short(length(Values)))/binary ,
    Variables/binary>>}.<|MERGE_RESOLUTION|>--- conflicted
+++ resolved
@@ -20,30 +20,6 @@
 -include("constants.hrl").
 -include("seestar_messages.hrl").
 
-<<<<<<< HEAD
-=======
-%% requests.
--define(STARTUP, 16#01).
--define(CREDENTIALS, 16#04).
--define(OPTIONS, 16#05).
--define(QUERY, 16#07).
--define(PREPARE, 16#09).
--define(EXECUTE, 16#0A).
--define(REGISTER, 16#0B).
-%% responses.
--define(ERROR, 16#00).
--define(READY, 16#02).
--define(AUTHENTICATE, 16#03).
--define(SUPPORTED, 16#06).
--define(RESULT, 16#08).
-%% event.
--define(EVENT, 16#0C).
-
--define(TOPOLOGY_CHANGE, <<"TOPOLOGY_CHANGE">>).
--define(STATUS_CHANGE, <<"STATUS_CHANGE">>).
--define(SCHEMA_CHANGE, <<"SCHEMA_CHANGE">>).
-
->>>>>>> 421df6e7
 -type outgoing() :: #startup{}
                   | #auth_response{}
                   | #options{}
@@ -146,10 +122,7 @@
     #supported{versions = proplists:get_value(?VERSION, KVPairs),
                compression = proplists:get_value(?COMPRESSION, KVPairs)};
 
-<<<<<<< HEAD
-decode(?RESULT, Body, CachedDecodeData) ->
-=======
-decode(?EVENT, Body) ->
+decode(?EVENT, Body, _CachedDecodeData) ->
     {EventType, Rest} = seestar_types:decode_string(Body),
     #event{event = case EventType of
                        ?TOPOLOGY_CHANGE -> decode_topology_change(Rest);
@@ -157,8 +130,7 @@
                        ?SCHEMA_CHANGE -> decode_schema_change(Rest)
                    end};
 
-decode(?RESULT, Body) ->
->>>>>>> 421df6e7
+decode(?RESULT, Body, CachedDecodeData) ->
     {Kind, Rest} = seestar_types:decode_int(Body),
     #result{result = case Kind of
                          16#01 -> void;
